{-# LANGUAGE CPP #-}

#if defined(__GLASGOW_HASKELL__) && __GLASGOW_HASKELL__ >= 702
#ifdef MIN_VERSION_hashable
{-# LANGUAGE Trustworthy #-}
#else
{-# LANGUAGE Safe #-}
#endif
#endif

#ifdef __GLASGOW_HASKELL__
#define LANGUAGE_DeriveDataTypeable
{-# LANGUAGE DeriveDataTypeable #-}
#endif
<<<<<<< HEAD

#if defined(__GLASGOW_HASKELL__) && __GLASGOW_HASKELL__ >= 704
#define LANGUAGE_DeriveGeneric
{-# LANGUAGE DeriveGeneric #-}
=======
#if __GLASGOW_HASKELL__ >= 708
{-# LANGUAGE TypeFamilies #-}
>>>>>>> 1df36b38
#endif
-----------------------------------------------------------------------------
-- |
-- Module      :  Data.List.NonEmpty
-- Copyright   :  (C) 2011-2014 Edward Kmett,
--                (C) 2010 Tony Morris, Oliver Taylor, Eelis van der Weegen
-- License     :  BSD-style (see the file LICENSE)
--
-- Maintainer  :  Edward Kmett <ekmett@gmail.com>
-- Stability   :  provisional
-- Portability :  portable
--
-- A NonEmpty list forms a monad as per list, but always contains at least
-- one element.
----------------------------------------------------------------------------

module Data.List.NonEmpty (
   -- * The type of non-empty streams
     NonEmpty(..)
   -- * Non-empty stream transformations
   , map         -- :: (a -> b) -> NonEmpty a -> NonEmpty b
   , intersperse -- :: a -> NonEmpty a -> NonEmpty a
   , scanl       -- :: Foldable f => (b -> a -> b) -> b -> f a -> NonEmpty b
   , scanr       -- :: Foldable f => (a -> b -> b) -> b -> f a -> NonEmpty b
   , scanl1      -- :: (a -> a -> a) -> NonEmpty a -> NonEmpty a
   , scanr1      -- :: (a -> a -> a) -> NonEmpty a -> NonEmpty a
   , transpose   -- :: NonEmpty (NonEmpty a) -> NonEmpty (NonEmpty a)
   , sortBy      -- :: (a -> a -> Ordering) -> NonEmpty a -> NonEmpty a
   , sortOn      -- :: Ord o => (a -> o) -> NonEmpty a -> NonEmpty a
   -- * Basic functions
   , length      -- :: NonEmpty a -> Int
   , head        -- :: NonEmpty a -> a
   , tail        -- :: NonEmpty a -> [a]
   , last        -- :: NonEmpty a -> a
   , init        -- :: NonEmpty a -> [a]
   , (<|), cons  -- :: a -> NonEmpty a -> NonEmpty a
   , uncons      -- :: NonEmpty a -> (a, Maybe (NonEmpty a))
   , unfoldr     -- :: (a -> (b, Maybe a)) -> a -> NonEmpty b
   , sort        -- :: NonEmpty a -> NonEmpty a
   , reverse     -- :: NonEmpty a -> NonEmpty a
   , inits       -- :: Foldable f => f a -> NonEmpty a
   , tails       -- :: Foldable f => f a -> NonEmpty a
   -- * Building streams
   , iterate     -- :: (a -> a) -> a -> NonEmpty a
   , repeat      -- :: a -> NonEmpty a
   , cycle       -- :: NonEmpty a -> NonEmpty a
   , unfold      -- :: (a -> (b, Maybe a) -> a -> NonEmpty b
   , insert      -- :: (Foldable f, Ord a) => a -> f a -> NonEmpty a
   , some1       -- :: Alternative f => f a -> f (NonEmpty a)
   -- * Extracting sublists
   , take        -- :: Int -> NonEmpty a -> [a]
   , drop        -- :: Int -> NonEmpty a -> [a]
   , splitAt     -- :: Int -> NonEmpty a -> ([a], [a])
   , takeWhile   -- :: Int -> NonEmpty a -> [a]
   , dropWhile   -- :: Int -> NonEmpty a -> [a]
   , span        -- :: Int -> NonEmpty a -> ([a],[a])
   , break       -- :: Int -> NonEmpty a -> ([a],[a])
   , filter      -- :: (a -> Bool) -> NonEmpty a -> [a]
   , partition   -- :: (a -> Bool) -> NonEmpty a -> ([a],[a])
   , group       -- :: Foldable f => Eq a => f a -> [NonEmpty a]
   , groupBy     -- :: Foldable f => (a -> a -> Bool) -> f a -> [NonEmpty a]
   , group1      -- :: Eq a => NonEmpty a -> NonEmpty (NonEmpty a)
   , groupBy1    -- :: (a -> a -> Bool) -> NonEmpty a -> NonEmpty (NonEmpty a)
   -- * Sublist predicates
   , isPrefixOf  -- :: Foldable f => f a -> NonEmpty a -> Bool
   -- * \"Set\" operations
   , nub         -- :: Eq a => NonEmpty a -> NonEmpty a
   , nubBy       -- :: (a -> a -> Bool) -> NonEmpty a -> NonEmpty a
   -- * Indexing streams
   , (!!)        -- :: NonEmpty a -> Int -> a
   -- * Zipping and unzipping streams
   , zip         -- :: NonEmpty a -> NonEmpty b -> NonEmpty (a,b)
   , zipWith     -- :: (a -> b -> c) -> NonEmpty a -> NonEmpty b -> NonEmpty c
   , unzip       -- :: NonEmpty (a, b) -> (NonEmpty a, NonEmpty b)
   -- * Functions on streams of characters
   , words       -- :: NonEmpty Char -> NonEmpty String
   , unwords     -- :: NonEmpty String -> NonEmpty Char
   , lines       -- :: NonEmpty Char -> NonEmpty String
   , unlines     -- :: NonEmpty String -> NonEmpty Char
   -- * Converting to and from a list
   , fromList    -- :: [a] -> NonEmpty a
   , toList      -- :: NonEmpty a -> [a]
   , nonEmpty    -- :: [a] -> Maybe (NonEmpty a)
   , xor         -- :: NonEmpty a -> Bool
   ) where


import qualified Prelude
import Prelude hiding
  ( head, tail, map, reverse
  , scanl, scanl1, scanr, scanr1
  , iterate, take, drop, takeWhile
  , dropWhile, repeat, cycle, filter
  , (!!), zip, unzip, zipWith, words
  , unwords, lines, unlines, break, span
  , splitAt, foldr, foldl, last, init
  , length
  )

import Control.Applicative
import Control.Monad

#ifdef LANGUAGE_DeriveDataTypeable
import Data.Data
#endif

import Data.Foldable hiding (toList)
import qualified Data.Foldable as Foldable

#ifdef MIN_VERSION_hashable
import Data.Hashable
#endif

import qualified Data.List as List
import Data.Monoid (mappend)
import Data.Ord (comparing)
import Data.Traversable
<<<<<<< HEAD
=======
#if __GLASGOW_HASKELL__ >= 708
import qualified GHC.Exts as Exts
#endif
-- import Data.Semigroup hiding (Last)
-- import Data.Semigroup.Foldable
-- import Data.Semigroup.Traversable
>>>>>>> 1df36b38

#ifdef LANGUAGE_DeriveGeneric
import GHC.Generics
#endif

infixr 5 :|, <|

data NonEmpty a = a :| [a] deriving
  ( Eq, Ord, Show, Read
#ifdef LANGUAGE_DeriveDataTypeable
  , Data, Typeable
#endif
#ifdef LANGUAGE_DeriveGeneric
  , Generic
#endif
  )

<<<<<<< HEAD
#ifdef MIN_VERSION_hashable
instance Hashable a => Hashable (NonEmpty a) where
#if MIN_VERSION_hashable(1,2,0)
  hashWithSalt p (a :| as) = p `hashWithSalt` a `hashWithSalt` as
#else
  hash (a :| as) = hash a `combine` hash as
#endif
=======
#if __GLASGOW_HASKELL__ >= 708
instance Exts.IsList (NonEmpty a) where
  type Item (NonEmpty a) = a
  fromList = fromList
  toList = toList
>>>>>>> 1df36b38
#endif

length :: NonEmpty a -> Int
length (_ :| xs) = 1 + Prelude.length xs
{-# INLINE length #-}

xor :: NonEmpty Bool -> Bool
xor (x :| xs)   = foldr xor' x xs
  where xor' True y  = not y
        xor' False y = y

-- | 'unfold' produces a new stream by repeatedly applying the unfolding
-- function to the seed value to produce an element of type @b@ and a new
-- seed value.  When the unfolding function returns 'Nothing' instead of
-- a new seed value, the stream ends.
unfold :: (a -> (b, Maybe a)) -> a -> NonEmpty b
unfold f a = case f a of
  (b, Nothing) -> b :| []
  (b, Just c)  -> b <| unfold f c

-- | 'nonEmpty' efficiently turns a normal list into a 'NonEmpty' stream,
-- producing 'Nothing' if the input is empty.
nonEmpty :: [a] -> Maybe (NonEmpty a)
nonEmpty []     = Nothing
nonEmpty (a:as) = Just (a :| as)
{-# INLINE nonEmpty #-}

-- | 'uncons' produces the first element of the stream, and a stream of the
-- remaining elements, if any.
uncons :: NonEmpty a -> (a, Maybe (NonEmpty a))
uncons ~(a :| as) = (a, nonEmpty as)
{-# INLINE uncons #-}

unfoldr :: (a -> (b, Maybe a)) -> a -> NonEmpty b
unfoldr f a = case f a of
  (b, mc) -> b :| maybe [] go mc
 where
    go c = case f c of
      (d, me) -> d : maybe [] go me

instance Functor NonEmpty where
  fmap f ~(a :| as) = f a :| fmap f as
#if MIN_VERSION_base(4,2,0)
  b <$ ~(_ :| as)   = b   :| (b <$ as)
#endif

instance Applicative NonEmpty where
  pure a = a :| []
  (<*>) = ap

instance Monad NonEmpty where
  return a = a :| []
  ~(a :| as) >>= f = b :| (bs ++ bs')
    where b :| bs = f a
          bs' = as >>= toList . f

instance Traversable NonEmpty where
  traverse f ~(a :| as) = (:|) <$> f a <*> traverse f as

instance Foldable NonEmpty where
  foldr f z ~(a :| as) = f a (foldr f z as)
  foldl f z ~(a :| as) = foldl f (f z a) as
  foldl1 f ~(a :| as) = foldl f a as
  foldMap f ~(a :| as) = f a `mappend` foldMap f as
  fold ~(m :| ms) = m `mappend` fold ms

-- | Extract the first element of the stream.
head :: NonEmpty a -> a
head ~(a :| _) = a
{-# INLINE head #-}

-- | Extract the possibly-empty tail of the stream.
tail :: NonEmpty a -> [a]
tail ~(_ :| as) = as
{-# INLINE tail #-}

-- | Extract the last element of the stream.
last :: NonEmpty a -> a
last ~(a :| as) = List.last (a : as)
{-# INLINE last #-}

-- | Extract everything except the last element of the stream.
init :: NonEmpty a -> [a]
init ~(a :| as) = List.init (a : as)
{-# INLINE init #-}

-- | Prepend an element to the stream.
(<|) :: a -> NonEmpty a -> NonEmpty a
a <| ~(b :| bs) = a :| b : bs
{-# INLINE (<|) #-}

-- | Synonym for '<|'.
cons :: a -> NonEmpty a -> NonEmpty a
cons = (<|)
{-# INLINE cons #-}

-- | Sort a stream.
sort :: Ord a => NonEmpty a -> NonEmpty a
sort = lift List.sort
{-# INLINE sort #-}

-- | Converts a normal list to a 'NonEmpty' stream.
--
-- Raises an error if given an empty list.
fromList :: [a] -> NonEmpty a
fromList (a:as) = a :| as
fromList [] = error "NonEmpty.fromList: empty list"
{-# INLINE fromList #-}

-- | Convert a stream to a normal list efficiently.
toList :: NonEmpty a -> [a]
toList ~(a :| as) = a : as
{-# INLINE toList #-}

-- | Lift list operations to work on a 'NonEmpty' stream.
--
-- /Beware/: If the provided function returns an empty list,
-- this will raise an error.
lift :: Foldable f => ([a] -> [b]) -> f a -> NonEmpty b
lift f = fromList . f . Foldable.toList
{-# INLINE lift #-}

-- | Map a function over a 'NonEmpty' stream.
map :: (a -> b) -> NonEmpty a -> NonEmpty b
map f ~(a :| as) = f a :| fmap f as
{-# INLINE map #-}

-- | The 'inits' function takes a stream @xs@ and returns all the
-- finite prefixes of @xs@.
inits :: Foldable f => f a -> NonEmpty [a]
inits = fromList . List.inits . Foldable.toList
{-# INLINE inits #-}

-- | The 'tails' function takes a stream @xs@ and returns all the
-- suffixes of @xs@.
tails   :: Foldable f => f a -> NonEmpty [a]
tails = fromList . List.tails . Foldable.toList
{-# INLINE tails #-}

-- | @'insert' x xs@ inserts @x@ into the last position in @xs@ where it
-- is still less than or equal to the next element. In particular, if the
-- list is sorted beforehand, the result will also be sorted.
insert  :: (Foldable f, Ord a) => a -> f a -> NonEmpty a
insert a = fromList . List.insert a . Foldable.toList
{-# INLINE insert #-}

-- | @'some1' x@ sequences @x@ one or more times.
some1 :: Alternative f => f a -> f (NonEmpty a)
some1 x = (:|) <$> x <*> many x
{-# INLINE some1 #-}

-- | 'scanl' is similar to 'foldl', but returns a stream of successive
-- reduced values from the left:
--
-- > scanl f z [x1, x2, ...] == z :| [z `f` x1, (z `f` x1) `f` x2, ...]
--
-- Note that
--
-- > last (scanl f z xs) == foldl f z xs.
scanl   :: Foldable f => (b -> a -> b) -> b -> f a -> NonEmpty b
scanl f z = fromList . List.scanl f z . Foldable.toList
{-# INLINE scanl #-}

-- | 'scanr' is the right-to-left dual of 'scanl'.
-- Note that
--
-- > head (scanr f z xs) == foldr f z xs.
scanr   :: Foldable f => (a -> b -> b) -> b -> f a -> NonEmpty b
scanr f z = fromList . List.scanr f z . Foldable.toList
{-# INLINE scanr #-}

-- | 'scanl1' is a variant of 'scanl' that has no starting value argument:
--
-- > scanl1 f [x1, x2, ...] == x1 :| [x1 `f` x2, x1 `f` (x2 `f` x3), ...]
scanl1 :: (a -> a -> a) -> NonEmpty a -> NonEmpty a
scanl1 f ~(a :| as) = fromList (List.scanl f a as)
{-# INLINE scanl1 #-}

-- | 'scanr1' is a variant of 'scanr' that has no starting value argument.
scanr1 :: (a -> a -> a) -> NonEmpty a -> NonEmpty a
scanr1 f ~(a :| as) = fromList (List.scanr1 f (a:as))
{-# INLINE scanr1 #-}

-- | 'intersperse x xs' alternates elements of the list with copies of @x@.
--
-- > intersperse 0 (1 :| [2,3]) == 1 :| [0,2,0,3]
intersperse :: a -> NonEmpty a -> NonEmpty a
intersperse a ~(b :| bs) = b :| case bs of
    [] -> []
    _ -> a : List.intersperse a bs
{-# INLINE intersperse #-}

-- | @'iterate' f x@ produces the infinite sequence
-- of repeated applications of @f@ to @x@.
--
-- > iterate f x = x :| [f x, f (f x), ..]
iterate :: (a -> a) -> a -> NonEmpty a
iterate f a = a :| List.iterate f (f a)
{-# INLINE iterate #-}

-- | @'cycle' xs@ returns the infinite repetition of @xs@:
--
-- > cycle [1,2,3] = 1 :| [2,3,1,2,3,...]
cycle :: NonEmpty a -> NonEmpty a
cycle = fromList . List.cycle . toList
{-# INLINE cycle #-}

-- | 'reverse' a finite NonEmpty stream.
reverse :: NonEmpty a -> NonEmpty a
reverse = lift List.reverse
{-# INLINE reverse #-}

-- | @'repeat' x@ returns a constant stream, where all elements are
-- equal to @x@.
repeat :: a -> NonEmpty a
repeat a = a :| List.repeat a
{-# INLINE repeat #-}

-- | @'take' n xs@ returns the first @n@ elements of @xs@.
take :: Int -> NonEmpty a -> [a]
take n = List.take n . toList
{-# INLINE take #-}

-- | @'drop' n xs@ drops the first @n@ elements off the front of
-- the sequence @xs@.
drop :: Int -> NonEmpty a -> [a]
drop n = List.drop n . toList
{-# INLINE drop #-}

-- | @'splitAt' n xs@ returns a pair consisting of the prefix of @xs@
-- of length @n@ and the remaining stream immediately following this prefix.
--
-- > 'splitAt' n xs == ('take' n xs, 'drop' n xs)
-- > xs == ys ++ zs where (ys, zs) = 'splitAt' n xs
splitAt :: Int -> NonEmpty a -> ([a],[a])
splitAt n = List.splitAt n . toList
{-# INLINE splitAt #-}

-- | @'takeWhile' p xs@ returns the longest prefix of the stream
-- @xs@ for which the predicate @p@ holds.
takeWhile :: (a -> Bool) -> NonEmpty a -> [a]
takeWhile p = List.takeWhile p . toList
{-# INLINE takeWhile #-}

-- | @'dropWhile' p xs@ returns the suffix remaining after
-- @'takeWhile' p xs@.
dropWhile :: (a -> Bool) -> NonEmpty a -> [a]
dropWhile p = List.dropWhile p . toList
{-# INLINE dropWhile #-}

-- | @'span' p xs@ returns the longest prefix of @xs@ that satisfies
-- @p@, together with the remainder of the stream.
--
-- > 'span' p xs == ('takeWhile' p xs, 'dropWhile' p xs)
-- > xs == ys ++ zs where (ys, zs) = 'span' p xs
span :: (a -> Bool) -> NonEmpty a -> ([a], [a])
span p = List.span p . toList
{-# INLINE span #-}

-- | The @'break' p@ function is equivalent to @'span' (not . p)@.
break :: (a -> Bool) -> NonEmpty a -> ([a], [a])
break p = span (not . p)
{-# INLINE break #-}

-- | @'filter' p xs@ removes any elements from @xs@ that do not satisfy @p@.
filter :: (a -> Bool) -> NonEmpty a -> [a]
filter p = List.filter p . toList
{-# INLINE filter #-}

-- | The 'partition' function takes a predicate @p@ and a stream
-- @xs@, and returns a pair of lists. The first list corresponds to the
-- elements of @xs@ for which @p@ holds; the second corresponds to the
-- elements of @xs@ for which @p@ does not hold.
--
-- > 'partition' p xs = ('filter' p xs, 'filter' (not . p) xs)
partition :: (a -> Bool) -> NonEmpty a -> ([a], [a])
partition p = List.partition p . toList
{-# INLINE partition #-}

-- | The 'group' function takes a stream and returns a list of
-- streams such that flattening the resulting list is equal to the
-- argument.  Moreover, each stream in the resulting list
-- contains only equal elements.  For example, in list notation:
--
-- > 'group' $ 'cycle' "Mississippi" = "M" : "i" : "ss" : "i" : "ss" : "i" : "pp" : "i" : "M" : "i" : ...
group :: (Foldable f, Eq a) => f a -> [NonEmpty a]
group = groupBy (==)
{-# INLINE group #-}

-- | 'groupBy' operates like 'group', but uses the provided equality
-- predicate instead of `==`.
groupBy :: Foldable f => (a -> a -> Bool) -> f a -> [NonEmpty a]
groupBy eq0 = go eq0 . Foldable.toList
  where
    go _  [] = []
    go eq (x : xs) = (x :| ys) : groupBy eq zs
      where (ys, zs) = List.span (eq x) xs

-- | 'group1' operates like 'group', but uses the knowledge that its
-- input is non-empty to produce guaranteed non-empty output.
group1 :: Eq a => NonEmpty a -> NonEmpty (NonEmpty a)
group1 = groupBy1 (==)
{-# INLINE group1 #-}

-- | 'groupBy1' is to 'group1' as 'groupBy' is to 'group'.
groupBy1 :: (a -> a -> Bool) -> NonEmpty a -> NonEmpty (NonEmpty a)
groupBy1 eq (x :| xs) = (x :| ys) :| groupBy eq zs
  where (ys, zs) = List.span (eq x) xs
{-# INLINE groupBy1 #-}

-- | The 'isPrefix' function returns @True@ if the first argument is
-- a prefix of the second.
isPrefixOf :: Eq a => [a] -> NonEmpty a -> Bool
isPrefixOf [] _ = True
isPrefixOf (y:ys) (x :| xs) = (y == x) && List.isPrefixOf ys xs
{-# INLINE isPrefixOf #-}

-- | @xs !! n@ returns the element of the stream @xs@ at index
-- @n@. Note that the head of the stream has index 0.
--
-- /Beware/: a negative or out-of-bounds index will cause an error.
(!!) :: NonEmpty a -> Int -> a
(!!) ~(x :| xs) n
  | n == 0 = x
  | n > 0  = xs List.!! (n - 1)
  | otherwise = error "NonEmpty.!! negative argument"
{-# INLINE (!!) #-}

-- | The 'zip' function takes two streams and returns a stream of
-- corresponding pairs.
zip :: NonEmpty a -> NonEmpty b -> NonEmpty (a,b)
zip ~(x :| xs) ~(y :| ys) = (x, y) :| List.zip xs ys
{-# INLINE zip #-}

-- | The 'zipWith' function generalizes 'zip'. Rather than tupling
-- the elements, the elements are combined using the function
-- passed as the first argument.
zipWith :: (a -> b -> c) -> NonEmpty a -> NonEmpty b -> NonEmpty c
zipWith f ~(x :| xs) ~(y :| ys) = f x y :| List.zipWith f xs ys
{-# INLINE zipWith #-}

-- | The 'unzip' function is the inverse of the 'zip' function.
unzip :: Functor f => f (a,b) -> (f a, f b)
unzip xs = (fst <$> xs, snd <$> xs)
{-# INLINE unzip #-}

-- | The 'words' function breaks a stream of characters into a
-- stream of words, which were delimited by white space.
--
-- /Beware/: if the input contains no words (i.e. is entirely
-- whitespace), this will cause an error.
words :: NonEmpty Char -> NonEmpty String
words = lift List.words
{-# INLINE words #-}

-- | The 'unwords' function is an inverse operation to 'words'. It
-- joins words with separating spaces.
--
-- /Beware/: the input @(\"\" :| [])@ will cause an error.
unwords :: NonEmpty String -> NonEmpty Char
unwords = lift List.unwords
{-# INLINE unwords #-}

-- | The 'lines' function breaks a stream of characters into a stream
-- of strings at newline characters. The resulting strings do not
-- contain newlines.
lines :: NonEmpty Char -> NonEmpty String
lines = lift List.lines
{-# INLINE lines #-}

-- | The 'unlines' function is an inverse operation to 'lines'. It
-- joins lines, after appending a terminating newline to each.
unlines :: NonEmpty String -> NonEmpty Char
unlines = lift List.unlines
{-# INLINE unlines #-}

-- | The 'nub' function removes duplicate elements from a list. In
-- particular, it keeps only the first occurence of each element.
-- (The name 'nub' means \'essence\'.)
-- It is a special case of 'nubBy', which allows the programmer to
-- supply their own inequality test.
nub :: Eq a => NonEmpty a -> NonEmpty a
nub = nubBy (==)

-- | The 'nubBy' function behaves just like 'nub', except it uses a
-- user-supplied equality predicate instead of the overloaded '=='
-- function.
nubBy :: (a -> a -> Bool) -> NonEmpty a -> NonEmpty a
nubBy eq (a :| as) = a :| List.nubBy eq (List.filter (\b -> not (eq a b)) as)

-- | 'transpose' for 'NonEmpty', behaves the same as 'Data.List.transpose'
-- The rows/columns need not be the same length, in which case
-- > transpose . transpose /= id
transpose :: NonEmpty (NonEmpty a) -> NonEmpty (NonEmpty a)
transpose = fmap fromList
          . fromList . List.transpose . Foldable.toList
          . fmap Foldable.toList

-- | 'sortBy' for 'NonEmpty', behaves the same as 'Data.List.sortBy'
sortBy :: (a -> a -> Ordering) -> NonEmpty a -> NonEmpty a
sortBy f = lift (List.sortBy f)

-- | 'sortOn' for 'NonEmpty', behaves the same as:
--
-- > sortBy . comparing
sortOn :: Ord o => (a -> o) -> NonEmpty a -> NonEmpty a
sortOn = sortBy . comparing<|MERGE_RESOLUTION|>--- conflicted
+++ resolved
@@ -12,15 +12,14 @@
 #define LANGUAGE_DeriveDataTypeable
 {-# LANGUAGE DeriveDataTypeable #-}
 #endif
-<<<<<<< HEAD
 
 #if defined(__GLASGOW_HASKELL__) && __GLASGOW_HASKELL__ >= 704
 #define LANGUAGE_DeriveGeneric
 {-# LANGUAGE DeriveGeneric #-}
-=======
-#if __GLASGOW_HASKELL__ >= 708
+#endif
+
+#if defined(__GLASGOW_HASKELL__) && __GLASGOW_HASKELL__ >= 708
 {-# LANGUAGE TypeFamilies #-}
->>>>>>> 1df36b38
 #endif
 -----------------------------------------------------------------------------
 -- |
@@ -138,15 +137,13 @@
 import Data.Monoid (mappend)
 import Data.Ord (comparing)
 import Data.Traversable
-<<<<<<< HEAD
-=======
-#if __GLASGOW_HASKELL__ >= 708
+
+#if defined(__GLASGOW_HASKELL__) && __GLASGOW_HASKELL__ >= 708
 import qualified GHC.Exts as Exts
 #endif
 -- import Data.Semigroup hiding (Last)
 -- import Data.Semigroup.Foldable
 -- import Data.Semigroup.Traversable
->>>>>>> 1df36b38
 
 #ifdef LANGUAGE_DeriveGeneric
 import GHC.Generics
@@ -164,7 +161,6 @@
 #endif
   )
 
-<<<<<<< HEAD
 #ifdef MIN_VERSION_hashable
 instance Hashable a => Hashable (NonEmpty a) where
 #if MIN_VERSION_hashable(1,2,0)
@@ -172,13 +168,12 @@
 #else
   hash (a :| as) = hash a `combine` hash as
 #endif
-=======
-#if __GLASGOW_HASKELL__ >= 708
+
+#if defined(__GLASGOW_HASKELL__) && __GLASGOW_HASKELL__ >= 708
 instance Exts.IsList (NonEmpty a) where
   type Item (NonEmpty a) = a
   fromList = fromList
   toList = toList
->>>>>>> 1df36b38
 #endif
 
 length :: NonEmpty a -> Int
